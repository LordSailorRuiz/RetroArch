package org.retroarch.browser;

import org.retroarch.R;

import java.io.*;

import android.content.*;
import android.content.res.AssetManager;
import android.annotation.TargetApi;
import android.app.*;
import android.media.AudioManager;
import android.net.Uri;
import android.os.*;
import android.preference.PreferenceManager;
import android.provider.Settings;
import android.widget.*;
import android.util.Log;
import android.view.*;
import android.view.ContextMenu.ContextMenuInfo;
import android.view.inputmethod.*;
import android.graphics.drawable.*;

class ModuleWrapper implements IconAdapterItem {
	public final File file;
	private ConfigFile config;

	public ModuleWrapper(Context aContext, File aFile, ConfigFile config) throws IOException {
		file = aFile;
		this.config = config;
	}

	@Override
	public boolean isEnabled() {
		return true;
	}

	@Override
	public String getText() {
		String stripped = file.getName().replace(".so", "");
		if (config.keyExists(stripped)) {
			return config.getString(stripped);
		} else
			return stripped;
	}

	@Override
	public int getIconResourceId() {
		return 0;
	}

	@Override
	public Drawable getIconDrawable() {
		return null;
	}
}

public class RetroArch extends Activity implements
		AdapterView.OnItemClickListener {
	private IconAdapter<ModuleWrapper> adapter;
	static private final int ACTIVITY_LOAD_ROM = 0;
	static private String libretro_path;
	static private final String TAG = "RetroArch-Phoenix";
	private ConfigFile config;
	private ConfigFile core_config;
	
	private final double getDisplayRefreshRate() {
		final WindowManager wm = (WindowManager) getSystemService(Context.WINDOW_SERVICE);
		final Display display = wm.getDefaultDisplay();
		return display.getRefreshRate();
	}

	private final double getRefreshRate() {
		double rate = 0;
		SharedPreferences prefs = PreferenceManager
				.getDefaultSharedPreferences(getBaseContext());
		String refresh_rate = prefs.getString("video_refresh_rate", "");
		if (!refresh_rate.isEmpty()) {
			try {
				rate = Double.parseDouble(refresh_rate);
			} catch (NumberFormatException e) {
				Log.e(TAG, "Cannot parse: " + refresh_rate + " as a double!");
				rate = getDisplayRefreshRate();
			}
		} else {
			rate = getDisplayRefreshRate();
		}
		
		Log.i(TAG, "Using refresh rate: " + rate + " Hz.");
		return rate;
	}
	
	private String readCPUInfo() {
		String result = "";

		try {
			BufferedReader br = new BufferedReader(new InputStreamReader(
					new FileInputStream("/proc/cpuinfo")));

			String line;
			while ((line = br.readLine()) != null)
				result += line + "\n";
			br.close();
		} catch (IOException ex) {
			ex.printStackTrace();
		}
		return result;
	}
	
	private boolean cpuInfoIsNeon(String info) {
		return info.contains("neon");
	}

	private byte[] loadAsset(String asset) throws IOException {
		String path = asset;
		InputStream stream = getAssets().open(path);
		int len = stream.available();
		byte[] buf = new byte[len];
		stream.read(buf, 0, len);
		return buf;
	}
	
	private void extractAssets(AssetManager manager, String cacheDir, String relativePath, int level) throws IOException {
		final String[] paths = manager.list(relativePath);
		if (paths != null && paths.length > 0) { // Directory
			Log.d(TAG, "Extracting assets directory: " + relativePath);
			for (final String path : paths)
				extractAssets(manager, cacheDir, relativePath + (level > 0 ? File.separator : "") + path, level + 1);	
		} else { // File, extract.
			Log.d(TAG, "Extracting assets file: " + relativePath);
			
			String parentPath = new File(relativePath).getParent();
			if (parentPath != null) {
				File parentFile = new File(cacheDir, parentPath);
				Log.d(TAG, "Creating folder: " + parentFile.getAbsolutePath());
				parentFile.mkdirs(); // Doesn't throw.
			}
			
			byte[] asset = loadAsset(relativePath);
			BufferedOutputStream writer = new BufferedOutputStream(
					new FileOutputStream(new File(cacheDir, relativePath)));

			writer.write(asset, 0, asset.length);
			writer.flush();
			writer.close();
		}
	}
	
	private void extractAssets() {
		try {
			AssetManager assets = getAssets();
			String cacheDir = getCacheDir().getAbsolutePath();
			//extractAssets(assets, cacheDir, "", 0);
			//extractAssets(assets, cacheDir, "Shaders", 1);
			extractAssets(assets, cacheDir, "Overlays", 1);
		} catch (IOException e) {
			Log.e(TAG, "Failed to extract assets to cache.");			
		}
	}

	@Override
	public void onCreate(Bundle savedInstanceState) {
		super.onCreate(savedInstanceState);

		
		try {
			config = new ConfigFile(new File(getDefaultConfigPath()));
		} catch (IOException e) {
			config = new ConfigFile();
		}
		
		core_config = new ConfigFile();
		try {
			core_config.append(getAssets().open("libretro_cores.cfg"));
		} catch (IOException e) {
			Log.e(TAG, "Failed to load libretro_cores.cfg from assets.");
		}
		
		String cpuInfo = readCPUInfo();
		boolean cpuIsNeon = cpuInfoIsNeon(cpuInfo);
		
		// Extracting assets appears to take considerable amount of time, so
		// move extraction to a thread.
		Thread assetThread = new Thread(new Runnable() {
			public void run() {
				extractAssets();
			}
		});
		assetThread.start();
		
		setContentView(R.layout.line_list);

		// Setup the list
		adapter = new IconAdapter<ModuleWrapper>(this, R.layout.line_list_item);
		ListView list = (ListView) findViewById(R.id.list);
		list.setAdapter(adapter);
		list.setOnItemClickListener(this);

		setTitle("Select Libretro core");

		// Populate the list
		final String modulePath = getApplicationInfo().nativeLibraryDir;
		final File[] libs = new File(modulePath).listFiles();
		for (final File lib : libs) {
			String libName = lib.getName();
			
			// Never append a NEON lib if we don't have NEON.
			if (libName.contains("neon") && !cpuIsNeon)
				continue;
			
			// If we have a NEON version with NEON capable CPU,
			// never append a non-NEON version.
			if (cpuIsNeon && !libName.contains("neon")) {
				boolean hasNeonVersion = false;
				for (final File lib_ : libs) {
					String otherName = lib_.getName();
					String baseName = libName.replace(".so", "");
					if (otherName.contains("neon") && otherName.startsWith(baseName)) {
						hasNeonVersion = true;
						break;
					}
				}
				
				if (hasNeonVersion)
					continue;
			}
			
			// Allow both libretro-core.so and libretro_core.so.
			if (libName.startsWith("libretro") && !libName.startsWith("libretroarch")) {
				try {
					adapter.add(new ModuleWrapper(this, lib, core_config));
				} catch (IOException e) {
					e.printStackTrace();
				}
			}
		}
		
<<<<<<< HEAD
		this.setVolumeControlStream(AudioManager.STREAM_MUSIC);
=======
		if (Build.VERSION.SDK_INT < Build.VERSION_CODES.HONEYCOMB)
		{
			this.registerForContextMenu(findViewById(android.R.id.content));
		}
>>>>>>> b25e67c7
	}

	@Override
	public void onItemClick(AdapterView<?> aListView, View aView,
			int aPosition, long aID) {
		final ModuleWrapper item = adapter.getItem(aPosition);
		libretro_path = item.file.getAbsolutePath();

		Intent myIntent;
		myIntent = new Intent(this, ROMActivity.class);
		startActivityForResult(myIntent, ACTIVITY_LOAD_ROM);
	}
	
	private String getDefaultConfigPath() {
		String internal = System.getenv("INTERNAL_STORAGE");
		String external = System.getenv("EXTERNAL_STORAGE");
		
		if (external != null) {
			String confPath = external + File.separator + "retroarch.cfg";
			if (new File(confPath).exists())
				return confPath;
		} else if (internal != null) {
			String confPath = internal + File.separator + "retroarch.cfg";
			if (new File(confPath).exists())
				return confPath;
		} else {
			String confPath = "/mnt/extsd/retroarch.cfg";
			if (new File(confPath).exists())
				return confPath;
		}
		
		if (internal != null && new File(internal + File.separator + "retroarch.cfg").canWrite())
			return internal + File.separator + "retroarch.cfg";
		else if (external != null && new File(internal + File.separator + "retroarch.cfg").canWrite())
			return external + File.separator + "retroarch.cfg";
		else
			return getCacheDir().getAbsolutePath() + File.separator + "retroarch.cfg";
	}
	
	private void updateConfigFile() {
		SharedPreferences prefs = PreferenceManager.getDefaultSharedPreferences(getBaseContext());
		config.setBoolean("audio_rate_control", prefs.getBoolean("audio_rate_control", true));
		config.setBoolean("audio_enable", prefs.getBoolean("audio_enable", true));
		config.setBoolean("video_smooth", prefs.getBoolean("video_smooth", true));
		config.setBoolean("video_allow_rotate", prefs.getBoolean("video_allow_rotate", true));
		config.setBoolean("savestate_auto_load", prefs.getBoolean("savestate_auto_load", false));
		config.setBoolean("savestate_auto_save", prefs.getBoolean("savestate_auto_save", false));
		config.setBoolean("rewind_enable", prefs.getBoolean("rewind_enable", false));
		config.setBoolean("video_vsync", prefs.getBoolean("video_vsync", true));
		config.setBoolean("input_autodetect_enable", prefs.getBoolean("input_autodetect_enable", true));
		config.setBoolean("input_debug_enable", prefs.getBoolean("input_debug_enable", false));
		
		if (prefs.getBoolean("video_sync_refreshrate_to_screen", true)
				&& (getRefreshRate() < 59.95)) {
			Log.i(TAG,
					"Refresh rate of screen lower than 59.95Hz, adjusting to screen.");
			config.setDouble("video_refresh_rate", getRefreshRate());
		} else {
			Log.i(TAG, "Refresh rate set to 59.95Hz (default).");
			config.setDouble("video_refresh_rate", 59.95);
		}
		
		String aspect = prefs.getString("video_aspect_ratio", "auto");
		if (aspect.equals("full")) {
			config.setBoolean("video_force_aspect", false);
		} else if (aspect.equals("auto")) {
			config.setBoolean("video_force_aspect", true);
			config.setBoolean("video_force_aspect_auto", true);
			config.setDouble("video_aspect_ratio", -1.0);
		} else if (aspect.equals("square")) {
			config.setBoolean("video_force_aspect", true);
			config.setBoolean("video_force_aspect_auto", false);
			config.setDouble("video_aspect_ratio", -1.0);
		} else {
			double aspect_ratio = Double.parseDouble(aspect);
			config.setBoolean("video_force_aspect", true);
			config.setDouble("video_aspect_ratio", aspect_ratio);
		}
		
		String shaderPath = prefs.getString("video_bsnes_shader", "");
		if (prefs.getBoolean("video_shader_enable", false) && new File(shaderPath).exists()) {
			config.setString("video_shader_type", "bsnes");
			config.setString("video_bsnes_shader", shaderPath);
		} else {
			config.setString("video_shader_type", "none");
			config.setString("video_bsnes_shader", "");
		}
		
		config.setBoolean("video_render_to_texture", prefs.getBoolean("video_render_to_texture", false));
		config.setString("video_second_pass_shader",
				prefs.getBoolean("video_second_pass_shader_enable", false) ?
						prefs.getString("video_second_pass_shader", "") : "");
		
		config.setBoolean("video_second_pass_smooth", prefs.getBoolean("video_second_pass_smooth", true));
		
		config.setString("video_fbo_scale_x", prefs.getString("video_fbo_scale", "2.0"));
		config.setString("video_fbo_scale_y", prefs.getString("video_fbo_scale", "2.0"));
		
		boolean useOverlay = prefs.getBoolean("input_overlay_enable", true);
		if (useOverlay) {
			String overlayPath = prefs.getString("input_overlay", getCacheDir() + "/Overlays/snes-landscape.cfg");
			config.setString("input_overlay", overlayPath);
		} else {
			config.setString("input_overlay", "");
		}
		
		config.setString("savefile_directory", prefs.getBoolean("savefile_directory_enable", false) ?
				prefs.getString("savefile_directory", "") : "");
		config.setString("savestate_directory", prefs.getBoolean("savestate_directory_enable", false) ?
				prefs.getString("savestate_directory", "") : "");
		
		config.setBoolean("video_font_enable", prefs.getBoolean("video_font_enable", true));
		
		for (int i = 1; i <= 4; i++)
		{
			final String btns[] = {"up", "down", "left", "right", "a", "b", "x", "y", "start", "select", "l", "r", "l2", "r2", "l3", "r3" };
			for (String b : btns)
			{
				String p = "input_player" + String.valueOf(i) + "_" + b + "_btn";
				config.setInt(p, prefs.getInt(p, 0));
			}
		}

		String confPath = getDefaultConfigPath();
		try {
			config.write(new File(confPath));
		} catch (IOException e) {
			Log.e(TAG, "Failed to save config file to: " + confPath);
		}
	}

	protected void onActivityResult(int requestCode, int resultCode, Intent data) {
		Intent myIntent;
		String current_ime = Settings.Secure.getString(getContentResolver(), Settings.Secure.DEFAULT_INPUT_METHOD);
		
		updateConfigFile();
		
		switch (requestCode) {
		case ACTIVITY_LOAD_ROM:
			if (data.getStringExtra("PATH") != null) {
				Toast.makeText(this,
						"Loading: [" + data.getStringExtra("PATH") + "]...",
						Toast.LENGTH_SHORT).show();
				myIntent = new Intent(this, NativeActivity.class);
				myIntent.putExtra("ROM", data.getStringExtra("PATH"));
				myIntent.putExtra("LIBRETRO", libretro_path);
				myIntent.putExtra("CONFIGFILE", getDefaultConfigPath());
				myIntent.putExtra("IME", current_ime);
				startActivity(myIntent);
			}
			break;
		}
	}

	@Override
	public boolean onCreateOptionsMenu(Menu aMenu) {
		super.onCreateOptionsMenu(aMenu);
		getMenuInflater().inflate(R.menu.directory_list, aMenu);
		return true;
	}

	public void showPopup(View v) {
		if (Build.VERSION.SDK_INT >= Build.VERSION_CODES.HONEYCOMB)
		{
			PopupMenuAbstract menu = new PopupMenuAbstract(this, v);
			MenuInflater inflater = menu.getMenuInflater();
			inflater.inflate(R.menu.context_menu, menu.getMenu());
			menu.setOnMenuItemClickListener(new PopupMenuAbstract.OnMenuItemClickListener()
			{
				@Override
				public boolean onMenuItemClick(MenuItem item) {
					return onContextItemSelected(item);
				}
				
			});
			menu.show();
		}
		else
		{
			this.openContextMenu(findViewById(android.R.id.content));
		}
	}
	
	@Override
	public void onCreateContextMenu(ContextMenu menu, View v,
	                                ContextMenuInfo menuInfo) {
	    super.onCreateContextMenu(menu, v, menuInfo);
	    MenuInflater inflater = getMenuInflater();
	    inflater.inflate(R.menu.context_menu, menu);
	}
	
	@Override
	public boolean onOptionsItemSelected(MenuItem aItem) {
		switch (aItem.getItemId()) {
		case R.id.settings:
			showPopup(findViewById(R.id.settings));
			Log.i(TAG, "Got settings ...");
			return true;

		default:
			return super.onOptionsItemSelected(aItem);
		}
	}
	
	@Override
	public boolean onContextItemSelected(MenuItem item) {
		switch (item.getItemId()) {
		case R.id.input_method_select:
			InputMethodManager imm = (InputMethodManager) getSystemService(Context.INPUT_METHOD_SERVICE);
			imm.showInputMethodPicker();
			return true;
			
		case R.id.rarch_settings:
			Log.i(TAG, "Rarch settings clicked!");			
			Intent rset = new Intent(this, SettingsActivity.class);
			startActivity(rset);
			return true;
			
		case R.id.report_ime:
			String current_ime = Settings.Secure.getString(getContentResolver(), Settings.Secure.DEFAULT_INPUT_METHOD);
			Toast.makeText(this, current_ime, Toast.LENGTH_LONG).show();
			return true;

		case R.id.retroarch_guide:
			Intent rguide = new Intent(Intent.ACTION_VIEW, Uri.parse("http://www.libretro.org/documents/retroarch-manual.pdf"));
			startActivity(rguide);
			return true;

		case R.id.cores_guide:
			Intent cguide = new Intent(Intent.ACTION_VIEW, Uri.parse("http://www.libretro.org/documents/retroarch-cores-manual.pdf"));
			startActivity(cguide);
			return true;
			
		case R.id.overlay_guide:
			Intent mguide = new Intent(Intent.ACTION_VIEW, Uri.parse("http://www.libretro.org/documents/overlay.pdf"));
			startActivity(mguide);
			return true;
			
		case R.id.shader_pack:
			Intent sguide = new Intent(Intent.ACTION_VIEW, Uri.parse("http://www.libretro.org/shaders/xml-gles-shaders.zip"));
			startActivity(sguide);
			return true;
			
		default:
			return false;
		}
	}
}

abstract class LazyPopupMenu {
	public abstract Menu getMenu();
	public abstract MenuInflater getMenuInflater();
	public abstract void setOnMenuItemClickListener(LazyPopupMenu.OnMenuItemClickListener listener);
	public abstract void show();
	public interface OnMenuItemClickListener {
		public abstract boolean onMenuItemClick(MenuItem item);
	}
}

@TargetApi(Build.VERSION_CODES.HONEYCOMB)
class HoneycombPopupMenu extends LazyPopupMenu {
	private PopupMenu instance;
	HoneycombPopupMenu.OnMenuItemClickListener listen;
	
	public HoneycombPopupMenu(Context context, View anchor)
	{
		instance = new PopupMenu(context, anchor);
	}

	@Override
	public void setOnMenuItemClickListener(HoneycombPopupMenu.OnMenuItemClickListener listener)
	{
		listen = listener;
		instance.setOnMenuItemClickListener(new PopupMenu.OnMenuItemClickListener() {
			@Override
			public boolean onMenuItemClick(MenuItem item) {
				return listen.onMenuItemClick(item);
			}
			
		});
	}

	@Override
	public Menu getMenu() {
		return instance.getMenu();
	}

	@Override
	public MenuInflater getMenuInflater() {
		return instance.getMenuInflater();
	}

	@Override
	public void show() {
		instance.show();
	}
}

class PopupMenuAbstract extends LazyPopupMenu
{
	private LazyPopupMenu lazy;
	
	public PopupMenuAbstract(Context context, View anchor)
	{
		if (Build.VERSION.SDK_INT >= Build.VERSION_CODES.HONEYCOMB)
		{
			lazy = new HoneycombPopupMenu(context, anchor);
		}
	}

	@Override
	public Menu getMenu() {
		if (Build.VERSION.SDK_INT >= Build.VERSION_CODES.HONEYCOMB)
		{
			return lazy.getMenu();
		}
		else
		{
			return null;
		}
	}

	@Override
	public MenuInflater getMenuInflater() {
		if (Build.VERSION.SDK_INT >= Build.VERSION_CODES.HONEYCOMB)
		{
			return lazy.getMenuInflater();
		}
		else
		{
			return null;
		}
	}

	@Override
	public void setOnMenuItemClickListener(PopupMenuAbstract.OnMenuItemClickListener listener) {
		if (Build.VERSION.SDK_INT >= Build.VERSION_CODES.HONEYCOMB)
		{
			lazy.setOnMenuItemClickListener(listener);
		}
	}

	@Override
	public void show() {
		if (Build.VERSION.SDK_INT >= Build.VERSION_CODES.HONEYCOMB)
		{
			lazy.show();
		}
	}
}<|MERGE_RESOLUTION|>--- conflicted
+++ resolved
@@ -234,14 +234,12 @@
 			}
 		}
 		
-<<<<<<< HEAD
 		this.setVolumeControlStream(AudioManager.STREAM_MUSIC);
-=======
+		
 		if (Build.VERSION.SDK_INT < Build.VERSION_CODES.HONEYCOMB)
 		{
 			this.registerForContextMenu(findViewById(android.R.id.content));
 		}
->>>>>>> b25e67c7
 	}
 
 	@Override
