--- conflicted
+++ resolved
@@ -2996,14 +2996,11 @@
             msg_hash_to_str(MENU_ENUM_LABEL_RUN),
             MENU_ENUM_LABEL_RUN, FILE_TYPE_PLAYLIST_ENTRY, 0, idx);
 
-<<<<<<< HEAD
       menu_entries_append_enum(info->list,
             msg_hash_to_str(MENU_ENUM_LABEL_VALUE_ADD_TO_FAVORITES),
             msg_hash_to_str(MENU_ENUM_LABEL_ADD_TO_FAVORITE),
             MENU_ENUM_LABEL_ADD_TO_FAVORITE, FILE_TYPE_PLAYLIST_ENTRY, 0, idx);
 
-=======
->>>>>>> 74a22169
 	  if (settings->bools.playlist_entry_remove)
 	  menu_entries_append_enum(info->list,
             msg_hash_to_str(MENU_ENUM_LABEL_VALUE_DELETE_ENTRY),
