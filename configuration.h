--- conflicted
+++ resolved
@@ -400,11 +400,7 @@
  */
 void config_load(void);
 
-<<<<<<< HEAD
-bool config_append_specific();
-=======
 bool config_append_specific(void);
->>>>>>> 66ee038c
 
 /**
  * config_save_keybinds_file:
